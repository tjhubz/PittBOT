--- conflicted
+++ resolved
@@ -1,9 +1,4 @@
 {
     "mode": "production",
-<<<<<<< HEAD
-    "version": "1.0.0",
-=======
     "version": "1.5.0",
-    "database_path": "dbs/main.db"
->>>>>>> 654324e0
 }