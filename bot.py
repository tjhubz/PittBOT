--- conflicted
+++ resolved
@@ -400,27 +400,15 @@
                             await ctx.followup.send(
                                 f"The invite link '{inv.code}' couldn't associate you with a specific community, please let your RA know!",
                             )
-<<<<<<< HEAD
                             await logs_channel.send(
                                 content=f"The invite link '{inv.code}' couldn't associate {member.name}[{member.id}] with a specific community. This will probably need manual override.",
                             ) 
-=======
-                    else:
-                        Log.error(
-                            f"Invite link {inv.code} was neither cached nor found in the database. This code will be ignored. This is an error. "
-                        )
-                        await ctx.followup.send(
-                            f"The invite link '{inv.code}' couldn't associate you with a specific community, please let your RA know!",
-                        )
-                        return   
->>>>>>> fd5d8672
 
                 # Send view with options and bail out of function
                 # It will be re-initiated by the dropdown menu
                 Log.info(f"{options=}")
                 view = CommunitySelectView(choices=options, opts_to_inv=options_to_inv, timeout=180)
 
-<<<<<<< HEAD
                 await ctx.response.send_message(
                     content="For security, we must verify which community you belong to. Please select your community below!", 
                     view=view,
@@ -429,16 +417,6 @@
                 
                 # Bail
                 return
-=======
-            await ctx.response.send_message(
-                content="For security, we must verify which community you belong to. Please select your community below!", 
-                view=view,
-                ephemeral=True
-            )
-            
-            # Bail
-            return
->>>>>>> fd5d8672
 
             else:
                 # Error
@@ -457,7 +435,6 @@
                 return
             
         else:
-<<<<<<< HEAD
             # Member has been overriden
             invite_code = override_user_to_code[member.id].code
             Log.info(f"Got {invite_code=}")
@@ -476,39 +453,6 @@
                     inv_object = session.query(DbInvite).filter_by(code=invite_code).one()
                 except Exception as ex:
                     inv_object = None
-=======
-            # Error
-            Log.error(
-                f"No valid invite link was found when user {member.name}[{member.id}] joined. This is operation-abortive."
-            )
-            Log.error(f"{num_overlap=}")
-            Log.error(f"{potential_invites=}")
-            await ctx.response.send_message(
-                content=f"No valid invite link could associate you with a specific community, please let your RA know!",
-            )
-            # Abort
-            return
-        
-    else:
-        # Member has been overriden
-        invite_code = override_user_to_code[member.id].code
-        Log.info(f"Got {invite_code=}")
-        # This literally MUST be cached or something is SIGNIFICANTLY wrong
-        invite = next(filter(lambda inv: inv.code == invite_code, old_invites), None)
-        Log.info(f"Got {old_invites=}")
-        if not invite:
-            await ctx.response.send_message(
-                "We couldn't find a valid invite code associated with the community you selected.",
-            )
-            Log.error(f"Failed to associate invite to role for user {member.name}[{member.id}], aborting and dumping: {override_user_to_code=}")
-            return
-        role = invite_to_role[invite_code]
-        if not role:
-            try:
-                inv_object = session.query(DbInvite).filter_by(code=invite_code).one()
-            except Exception as ex:
-                inv_object = None
->>>>>>> fd5d8672
 
                 if inv_object:
                     Log.ok(f"Invite link {invite_code} was found in the database.")
@@ -535,17 +479,9 @@
                     )
                     return
             else:
-<<<<<<< HEAD
                 assigned_role = role
                 Log.ok(
                     f"Overriden invite code '{invite_code}' correctly associated with '{role.name}'"
-=======
-                Log.error(
-                    f"Invite link {invite_code} was neither cached nor found in the database. This code will be ignored. This is an error. "
-                )
-                await ctx.response.send_message(
-                    f"The invite link '{invite_code}' couldn't associate you with a specific community, please let your RA know!",
->>>>>>> fd5d8672
                 )
     
     # Begin ACTUAL VERIFICATION
@@ -606,11 +542,7 @@
     else:
         Log.error("Bot was not able to determine a role from the invite link used. Aborting.")
         await ctx.response.send_message(
-<<<<<<< HEAD
             "The invite used couldn't associate you with a specific community, please let your RA know!",
-=======
-            f"The invite used couldn't associate you with a specific community, please let your RA know!",
->>>>>>> fd5d8672
         )
         return
 
@@ -1076,7 +1008,6 @@
     # Invites after user joined
     invites_now = await member.guild.invites()
 
-<<<<<<< HEAD
     # Invites before user joined
     old_invites = invites_cache[member.guild.id]
     
@@ -1177,14 +1108,6 @@
     # Update cache
     invites_cache[member.guild.id] = invites_now
     Log.ok(f"User {member.name}[{member.id}] is associated with invite {user_to_invite[member.id].code}")
-=======
-    # Create a dm channel between the bot and the user
-    #dm_channel = await member.create_dm()
-
-    #await dm_channel.send(
-    #    content=f"Hey {member.name}! Welcome to {member.guild.name}. Before you get access to your ResLife community, we need you to verify yourself.\n\nTo do so, please see the verification channel in the server or type `/verify` and press enter.",
-    #)
->>>>>>> fd5d8672
 
 
 @bot.event
