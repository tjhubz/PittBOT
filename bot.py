--- conflicted
+++ resolved
@@ -1115,7 +1115,6 @@
         await interaction.response.send_modal(url_modal)
         await url_modal.wait()
         cover_url = url_modal.url
-<<<<<<< HEAD
         # Adds the cover photo to the event if the URL is valid (starts with 'http')
         if (cover_url.lower()).startswith('http'):
             cover_bytes = urlopen(cover_url).read()
@@ -1143,30 +1142,6 @@
                 """**Error: Invalid URL.**
 Only direct image links are supported. Try again."""
             )
-=======
-        cover_bytes = urlopen(cover_url).read()
-        # Adds the cover photo to the event in the hub server
-        await scheduled_event.edit(cover=cover_bytes)
-        # Iterates through the residence hall servers, skipping the hub server
-        for guild in bot.guilds:
-            if guild.id == HUB_SERVER_ID:
-                continue
-            # Clones the event without a cover photo, then edits the cover photo onto it
-            event_clone = await guild.create_scheduled_event(
-                name=scheduled_event.name,
-                description=scheduled_event.description,
-                location=scheduled_event.location,
-                start_time=scheduled_event.start_time,
-                end_time=scheduled_event.end_time,
-            )
-            await event_clone.edit(cover=cover_bytes)
-        # Deletes the message with buttons and replaces it with a confirmation message
-        await interaction.delete_original_message()
-        await channel.send(
-            f"Event **{scheduled_event.name}** successfully created **with** cover image."
-        )
-
->>>>>>> 8495a0ad
     # Executes if the user clicks the 'No' button to skip uploading a cover photo
     async def no_callback(interaction: discord.Interaction):
         await interaction.response.defer()
