--- conflicted
+++ resolved
@@ -13,12 +13,8 @@
 from sqlalchemy.orm import sessionmaker
 import util.invites
 from util.log import Log
-<<<<<<< HEAD
-from util.db import DbGuild, DbInvite, DbUser, DbCategory, Base
+from util.db import DbGuild, DbInvite, DbUser, DbCategory, DbVerifyingUser, Base
 from util.emojis import sync_add, sync_delete, sync_name
-=======
-from util.db import DbGuild, DbInvite, DbUser, DbCategory, DbVerifyingUser, Base
->>>>>>> 6bc99e93
 
 
 bot = discord.Bot(intents=discord.Intents.all())
