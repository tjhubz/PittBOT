--- conflicted
+++ resolved
@@ -1518,10 +1518,6 @@
     if member.id in user_to_invite:
         if logs_channel:
             await logs_channel.send(
-<<<<<<< HEAD
-                f"User {member.name}[{member.id}] is associated with invite code {user_to_invite[member.id].code}"
-            )
-=======
                 f"**OK**: User {member.name}[{member.id}] is associated with invite code {user_to_invite[member.id].code}"
             )
         
@@ -1536,20 +1532,7 @@
         Log.error(
             f"User {member.name}[{member.id}] was neither associated with an invite code on join nor sent a manual selection menu."
         )
->>>>>>> 639b7bf0
-
-        Log.ok(
-            f"User {member.name}[{member.id}] is associated with invite {user_to_invite[member.id].code}"
-        )
-    else:
-        if logs_channel:
-            await logs_channel.send(
-                f"User {member.name}[{member.id}] was not associated with an invite."
-            )
-            
-        Log.error(
-            f"User {member.name}[{member.id}] was not associated with an invite."
-        )
+
 
 @bot.event
 async def on_guild_join(guild):
