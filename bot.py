import os
import discord
import discord.ext
import orjson
import sqlalchemy
import requests
from sqlalchemy.orm import sessionmaker
import util.invites
from util.db import DbUser, Base


bot = discord.Bot(intents=discord.Intents.all())

# ------------------------------- INITIALIZATION -------------------------------

TOKEN = "default"  # In a production environment, replace this with the real token
QUALTRICS_OAUTH_SECRET = "default"
QUALTRICS_CLIENT_ID = "default"
SENDGRID_SECRET = "default"
DEBUG = False
VERSION = "#.#.#"
DATABASE_PATH = None

# ------------------------------- DATABASE -------------------------------

with open("config.json", "r") as config:
    data = orjson.loads(config.read())

    # Extract mode. During development (and for any
    # contributors while they work) the mode should be set
    # in the config to "debug", which forces the token to be
    # acquired from an environment variable so that the token is NOT
    # pushed to the public repository. During production/deployment,
    # the mode should be set to "production", and the token will be placed
    # directly into the code.
    match str(data["mode"]).lower():
        case "debug":
            DEBUG = True
            TOKEN = os.getenv("PITTBOT_TOKEN")
            QUALTRICS_OAUTH_SECRET = os.getenv("QUALTRICS_OAUTH_SECRET")
            QUALTRICS_CLIENT_ID = os.getenv("QUALTRICS_CLIENT_ID")
            SENDGRID_SECRET = os.getenv("SENDGRID_TOKEN")
        case "production":
            DEBUG = False

    # Version, so that it only has to be updated in one place.
    VERSION = data["version"]

    # A SQLite3 database will be used to track users and
    # and information that is needed about them persistently
    # (residence, email address, etc.)
    # This is a path to the database RELATIVE to THIS (bot.py) file.
    DATABASE_PATH = data["database_path"] or "dbs/test.db"

# Database initialization
db = sqlalchemy.create_engine(f"sqlite:///{DATABASE_PATH}")
# Database session init
Session = sessionmaker(bind=db)
session = Session()
# Create tables
Base.metadata.create_all(db)

# ------------------------------- GLOBAL VARIABLES  -------------------------------

# Guild to invites associativity
invites_cache = {}

# Invite codes to role objects associativity
invite_to_role = {}

# Associate each guild with its landing channel
guild_to_landing = {}

# This will not actually persistently associate every user with the guild they're in
# Rather, it will be used during verification to associate a verifying user
# with a guild, so that even if they are DMed verification rather
# than doing it in the server, we can still know what guild they're verifying for.
# A user CANNOT BE VERIFYING FOR MORE THAN ONE GUILD AT ONCE
user_to_guild = {}

# Cache of user IDs to their pitt email addresses
user_to_email = {}

# ------------------------------- CLASSES -------------------------------


class VerifyModal(discord.ui.Modal):
    def __init__(self, *args, **kwargs):
        super().__init__(*args, **kwargs)

        self.add_item(discord.ui.InputText(label="Pitt Email Address"))

    async def callback(self, interaction: discord.Interaction):
        user_to_email[interaction.user.id] = self.children[0].value
        await interaction.response.send_message(
            f"All set! We have your email address saved as {user_to_email[interaction.user.id]}"
        )

    async def on_timeout(self):
        self.stop()


# ------------------------------- COMMANDS -------------------------------

# These are just for testing and will be
# removed as soon as we know the bot works
@bot.slash_command()
async def hello(ctx, name: str = None):
    name = name or ctx.author.mention
    await ctx.respond(f"Hello {name}!")


@bot.user_command(name="Say Hello")
async def hi(ctx, user):
    await ctx.respond(f"{ctx.author.mention} says hello to {user.name}!")


@bot.slash_command()
@discord.guild_only()
@discord.ext.commands.has_permissions(manage_channels=True)
async def make_categories(ctx, link: str):
    # Defer a response to prevent the 3 second timeout gate from being closed.
    await ctx.defer()

    # If we actually are in a guild (this is a redundant check and can probably be
    # removed, figuring the @discord.guild_only() decorator is provided, but I figured
    # a graceful close just in case)
    if ctx.guild:
        guild = ctx.guild
        # Read the list of RAs from a RAW hastebin file. It is SIGNIFICANT that the
        # link is to a RAW hastebin, or it will not be parsed correctly.
        if "raw" not in link:
            await ctx.send_followup(
                "Uh oh! You need to send a `raw` hastebin link. Click the 'Just Text' button on hastebin to get one."
            )
            return

        # Guard request in case of status code fail
        try:
            ras = util.invites.read_from_haste(link)
        except requests.RequestException:
            await ctx.send_followup(
                "The given link returned a failure status code when queried. Are you sure it's valid?"
            )
            return

        # Make the categories. This also makes their channels, the roles, and a text file
        # called 'ras-with-links.txt' that returns the list of RAs with the associated invite links.
        invite_role_dict = await util.invites.make_categories(
            guild, ras, guild_to_landing[guild.id]
        )
        if not invite_role_dict:
            await ctx.send_followp(
                "Failed to make invites. Check that a #verify channel exists."
            )
            return

        # Update invite cache, important for on_member_join's functionality
        invites_cache[guild.id] = await guild.invites()

        # Iterate over the invites, adding the new role object
        # to our global dict if it was just created.
        for invite in invites_cache[guild.id]:
            if invite.code in invite_role_dict:
                invite_to_role[invite.code] = invite_role_dict[invite.code]

        # Upload the file containing the links and ra names as an attachment, so they
        # can be distributed to the RAs to share.
        await ctx.send_followup(file=discord.File("ras-with-links.txt"))
    else:
        await ctx.respond("Sorry! This command has to be used in a guild context.")


@bot.slash_command()
async def verify(ctx):
    # Verification will usually happen when a user joins a server with the bot.
    # However, in case something fails or the bot does not have permission to view
    # join events in a server, it is a good idea to have a slash command set up that
    # will allow a user to manually trigger the verification process themselves.

    if ctx.author.id in user_to_guild:
        # The verification was initialized on join
        guild = user_to_guild[ctx.author.id]
    elif ctx.guild:
        guild = ctx.guild
    else:
        await ctx.respond(
            "We weren't able to figure out which server you were trying to verify for. Try `/verify` inside the server's `#verify` channel."
        )

    member = discord.utils.get(guild.members, id=ctx.author.id)

    if not member:
        await ctx.respond(
            f"It doesn't look like we could verify that you are in the server {guild.name}. Try `/verify` inside the server's `#verify` channel."
        )

    email = "default"

    # Show modal and collect information
    # Loop until a correct email address is given.
    chances = 0
    while "@pitt.edu" not in email and chances < 3:
        modal = VerifyModal(title="Verification", timeout=60)

        await ctx.send_modal(modal)

        # You have to actually await on_timeout, so I'm not sure what to do if the timeout fails.
        await modal.wait()

        if member.id in user_to_email:
            email = user_to_email[member.id]
        else:
            # Fatal error, this should never happen.
            await ctx.respond(
                f"Your user ID {member.id} doesn't show up in our records! Please report this error."
            )
            print(f"{user_to_email=}")
            email = "FAILED TO VERIFY"
            verified = False

        if "@pitt.edu" not in email:
<<<<<<< HEAD
            await ctx.send_followup(content="Only @pitt.edu email addresses will be accepted")
=======
            await ctx.send_followup(
                content="Only @pitt.edu email addresses will be accepted"
            )
>>>>>>> a27cb8c4
            chances += 1
            continue

        break

    verified = True

<<<<<<< HEAD
    pitt_username = email[: email.find("@pitt.edu")]

    # Set user's nickname to provided Pitt username.
    await member.edit(nick=pitt_username)

=======
>>>>>>> a27cb8c4
    # This is a kind of janky method taken from this medium article:
    # https://medium.com/@tonite/finding-the-invite-code-a-user-used-to-join-your-discord-server-using-discord-py-5e3734b8f21f
    # Unfortunately, I cannot find a native API way to get the invite link used by a user. If you find one, please make a PR 😅

    # Invites before user joined
    old_invites = invites_cache[guild.id]

    # Invites after user joined
    invites_now = await guild.invites()

    for invite in old_invites:
        print(f"Checking {invite.code}")
        # O(n²), would love to make this faster
<<<<<<< HEAD
        if invite.uses < util.invites.get_invite_from_code(invites_now, invite.code).uses:
=======
        if (
            invite.uses
            < util.invites.get_invite_from_code(invites_now, invite.code).uses
        ):
>>>>>>> a27cb8c4

            # Who joined and with what link
            print(f"Member {member.name} Joined")
            print(f"Invite Code: {invite.code}")

            # Need to give the member the appropriate role
            if invite.code in invite_to_role:
                is_user_RA = False
                # If the invite code's use was previously zero, then we should actually give the user
                # the RA role, in addition to the RA X's community role.
                if invite.uses == 0:
                    # First use of invite
                    is_user_RA = True
                    await member.add_roles(
                        discord.utils.get(guild.roles, name="RA"),
                        reason=f"Member joined with first use of invite code {invite.code}",
                    )
                await member.add_roles(
                    invite_to_role[invite.code],
                    reason=f"Member joined with invite code {invite.code}",
                )

                # Take user's ability to message verification channel away.
                await guild_to_landing[guild.id].set_permissions(
                    invite_to_role[invite.code],
                    read_messages=False,
                    send_messages=False,
                )

                # We should add user to database here
<<<<<<< HEAD
=======
                # For now I am assuming the student is not in the database
                # TODO: Check to see if the user is in the database already and change to an update statement
                # This will FAIL (DBAPI IntegrityError) otherwise.
>>>>>>> a27cb8c4
                new_member = DbUser(
                    ID=member.id,
                    username=member.name,
                    email=email,
                    verified=verified,
                    is_ra=is_user_RA,
                    community=invite_to_role[invite.code].name,
                )
<<<<<<< HEAD
                # Use merge instead of add to handle if the user is already found in the database.
                # Our use case may dictate that we actually want to cause an error here and
                # disallow users to verify a second time, but this poses a couple challenges
                # including if a user leaves the server and is re-invited.
                session.merge(new_member)
=======
                session.add(new_member)
>>>>>>> a27cb8c4
            else:
                # This is a pretty fatal error, and really shouldn't occur if everything has gone right up to here.
                print(f"{invite.code} not in invite_to_role:\n{invite_to_role=}")

            # Update cache
            invites_cache[guild.id] = invites_now

            # Short circuit out
            session.commit()
            return


@bot.slash_command(
    description="Manually begin initializing necessary information for the bot to work in this server."
)
@discord.guild_only()
@discord.ext.commands.has_permissions(administrator=True)
async def setup(ctx):
    # Need to find out how to automate this.
    # A good way is to make this run any time this bot joins a new guild,
    # which can be done when on_guild_join event is fired.
    # Also, adding persistence to guild_to_landing would be really cool.
    # TODO: We need to make ORM models for Guilds and Invites in order to
    # persist guild_to_landing and invite_to_role.
    # To be entirely honest, I am not sure whether we really need a database
    # for the guild and invites at all yet, but figure we should be ready with
    # them for if we do. It seems like the guild and invite information can all easily be
    # grabbed from the discord cache.

    # Track the landing channel (verify) of the server
    guild_to_landing[ctx.guild.id] = discord.utils.get(ctx.guild.channels, position=0)
<<<<<<< HEAD
=======
    print(f"{guild_to_landing=}")
>>>>>>> a27cb8c4

    # Cache the invites for the guild as they currently stand (none should be present)
    invites_cache[ctx.guild.id] = await ctx.guild.invites()

    # Finished
    await ctx.respond("All set!")


<<<<<<< HEAD
@bot.slash_command(
    description="Look up a user's email with their Discord ID (this is NOT their username)."
)
@discord.ext.commands.has_permissions(administrator=True)
async def lookup(ctx, user_id):
    try:
        user = session.query(DbUser).filter_by(ID=user_id).one()
    except:
        user = None
        embed = discord.Embed(
            title="Lookup Failed",
            description="The user ID provided did not return a user.",
            color=discord.Colour.red(),
        )
        embed.add_field(name="User ID", value=f"{user_id}", inline=False)
        
    if user:
        embed = discord.Embed(title="Lookup Results", color=discord.Colour.green())
        embed.add_field(name="User ID", value=f"{user_id}", inline=False)
        embed.add_field(name="Username", value=f"{user.username}", inline=False)
        embed.add_field(name="Email", value=f"{user.email}", inline=False)
        embed.add_field(name="Community", value=f"{user.community}", inline=False)
        embed.add_field(name="Is RA?", value=f"{'Yes ✅' if user.is_ra else 'No ❌'}")
        embed.add_field(name="Verified?", value=f"{'Yes ✅' if user.verified else 'No ❌'}")
    
    await ctx.respond(embed=embed)


=======
>>>>>>> a27cb8c4
# ------------------------------- EVENT HANDLERS -------------------------------


@bot.event
async def on_member_join(member: discord.Member):
    # Need to figure out what invite the user joined with
    # in order to assign the correct roles.

    print(f"Member join event fired with {member.display_name}")

    # I'm thinking we should initiate verification here instead of
    # adding the roles, then the verify command does all of this code.

    # User is verifying for the guild they just joined
    user_to_guild[member.id] = member.guild

    # Create a dm channel between the bot and the user
    dm_channel = await member.create_dm()

    await dm_channel.send(
        content=f"Hey {member.name}! Welcome to {member.guild.name}, we hope you enjoy your stay. Before you get access to your ResLife community, we need you to verify yourself.\n\nTo do so, please type `/verify` and press enter."
    )


@bot.event
async def on_guild_join(guild):
    # Automate call of setup

    # Track the landing channel (verify) of the server
    guild_to_landing[guild.id] = discord.utils.get(guild.channels, position=0)
<<<<<<< HEAD
=======
    print(f"{guild_to_landing=}")
>>>>>>> a27cb8c4

    # Cache the invites for the guild as they currently stand (none should be present)
    invites_cache[guild.id] = await guild.invites()


@bot.event
async def on_ready():
    # Build a default invite cache
    for guild in bot.guilds:
        try:
            invites_cache[guild.id] = await guild.invites()
        except discord.errors.Forbidden:
            continue

        # A little bit of a hack that prevents us from needing a database for guilds yet
        guild_to_landing[guild.id] = discord.utils.get(guild.channels, position=0)

<<<<<<< HEAD
=======
    print(f"{guild_to_landing=}")

>>>>>>> a27cb8c4

if DEBUG:
    print(
        f"""Bootstrapping bot...
---------------------------------------
{VERSION=}
{DATABASE_PATH=}
---------------------------------------
"""
    )

bot.run(TOKEN)<|MERGE_RESOLUTION|>--- conflicted
+++ resolved
@@ -220,13 +220,7 @@
             verified = False
 
         if "@pitt.edu" not in email:
-<<<<<<< HEAD
             await ctx.send_followup(content="Only @pitt.edu email addresses will be accepted")
-=======
-            await ctx.send_followup(
-                content="Only @pitt.edu email addresses will be accepted"
-            )
->>>>>>> a27cb8c4
             chances += 1
             continue
 
@@ -234,14 +228,11 @@
 
     verified = True
 
-<<<<<<< HEAD
     pitt_username = email[: email.find("@pitt.edu")]
 
     # Set user's nickname to provided Pitt username.
     await member.edit(nick=pitt_username)
 
-=======
->>>>>>> a27cb8c4
     # This is a kind of janky method taken from this medium article:
     # https://medium.com/@tonite/finding-the-invite-code-a-user-used-to-join-your-discord-server-using-discord-py-5e3734b8f21f
     # Unfortunately, I cannot find a native API way to get the invite link used by a user. If you find one, please make a PR 😅
@@ -255,14 +246,7 @@
     for invite in old_invites:
         print(f"Checking {invite.code}")
         # O(n²), would love to make this faster
-<<<<<<< HEAD
         if invite.uses < util.invites.get_invite_from_code(invites_now, invite.code).uses:
-=======
-        if (
-            invite.uses
-            < util.invites.get_invite_from_code(invites_now, invite.code).uses
-        ):
->>>>>>> a27cb8c4
 
             # Who joined and with what link
             print(f"Member {member.name} Joined")
@@ -293,12 +277,6 @@
                 )
 
                 # We should add user to database here
-<<<<<<< HEAD
-=======
-                # For now I am assuming the student is not in the database
-                # TODO: Check to see if the user is in the database already and change to an update statement
-                # This will FAIL (DBAPI IntegrityError) otherwise.
->>>>>>> a27cb8c4
                 new_member = DbUser(
                     ID=member.id,
                     username=member.name,
@@ -307,15 +285,12 @@
                     is_ra=is_user_RA,
                     community=invite_to_role[invite.code].name,
                 )
-<<<<<<< HEAD
+                
                 # Use merge instead of add to handle if the user is already found in the database.
                 # Our use case may dictate that we actually want to cause an error here and
                 # disallow users to verify a second time, but this poses a couple challenges
                 # including if a user leaves the server and is re-invited.
                 session.merge(new_member)
-=======
-                session.add(new_member)
->>>>>>> a27cb8c4
             else:
                 # This is a pretty fatal error, and really shouldn't occur if everything has gone right up to here.
                 print(f"{invite.code} not in invite_to_role:\n{invite_to_role=}")
@@ -347,10 +322,6 @@
 
     # Track the landing channel (verify) of the server
     guild_to_landing[ctx.guild.id] = discord.utils.get(ctx.guild.channels, position=0)
-<<<<<<< HEAD
-=======
-    print(f"{guild_to_landing=}")
->>>>>>> a27cb8c4
 
     # Cache the invites for the guild as they currently stand (none should be present)
     invites_cache[ctx.guild.id] = await ctx.guild.invites()
@@ -359,7 +330,6 @@
     await ctx.respond("All set!")
 
 
-<<<<<<< HEAD
 @bot.slash_command(
     description="Look up a user's email with their Discord ID (this is NOT their username)."
 )
@@ -388,8 +358,6 @@
     await ctx.respond(embed=embed)
 
 
-=======
->>>>>>> a27cb8c4
 # ------------------------------- EVENT HANDLERS -------------------------------
 
 
@@ -420,10 +388,6 @@
 
     # Track the landing channel (verify) of the server
     guild_to_landing[guild.id] = discord.utils.get(guild.channels, position=0)
-<<<<<<< HEAD
-=======
-    print(f"{guild_to_landing=}")
->>>>>>> a27cb8c4
 
     # Cache the invites for the guild as they currently stand (none should be present)
     invites_cache[guild.id] = await guild.invites()
@@ -441,11 +405,6 @@
         # A little bit of a hack that prevents us from needing a database for guilds yet
         guild_to_landing[guild.id] = discord.utils.get(guild.channels, position=0)
 
-<<<<<<< HEAD
-=======
-    print(f"{guild_to_landing=}")
-
->>>>>>> a27cb8c4
 
 if DEBUG:
     print(
