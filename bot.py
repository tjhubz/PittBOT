--- conflicted
+++ resolved
@@ -120,13 +120,9 @@
 
     async def callback(self, interaction: discord.Interaction):
         user_to_email[interaction.user.id] = self.children[0].value
-<<<<<<< HEAD
         if self.children[1].value:
             user_to_nickname[interaction.user.id] = self.children[1].value
             Log.info(f"User {interaction.user.name}[{interaction.user.id}] set their preferred nickname to '{self.children[1].value}'")
-=======
-        
->>>>>>> 22919d5f
         if "@pitt.edu" in self.children[0].value:
             Log.ok(f"{interaction.user.name} attempted to verify with email '{user_to_email[interaction.user.id]}' and succeeded")
             await interaction.response.send_message(
@@ -768,13 +764,10 @@
         del override_user_to_code[member.id]
     if member.id in user_to_invite:
         del user_to_invite[member.id]
-<<<<<<< HEAD
     if member.id in user_to_nickname:
         del user_to_nickname[member.id]
-=======
     if author.id in actively_verifying:
         actively_verifying.remove(author.id)
->>>>>>> 22919d5f
     session.commit()
 
 
