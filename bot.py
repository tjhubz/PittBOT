--- conflicted
+++ resolved
@@ -218,18 +218,11 @@
 class URLModal(Modal):
     def __init__(self, *args, **kwargs):
         super().__init__(*args, **kwargs)
-<<<<<<< HEAD
         self.add_item(InputText(label='URL'))
         
         self.url = ''
         
-    async def callback(self,interaction: discord.Interaction):
-=======
-        self.add_item(InputText(label="URL"))
-        self.url = ""
-
     async def callback(self, interaction: discord.Interaction):
->>>>>>> c4268812
         self.url = self.children[0].value
         await interaction.response.defer()
         self.stop()
@@ -1166,13 +1159,13 @@
     image_check_no = Button(label="No", style=discord.ButtonStyle.red)
     image_check_cancel = Button(label="Cancel Event", style=discord.ButtonStyle.blurple)
     cover_view = View(image_check_yes, image_check_no, image_check_cancel)
-<<<<<<< HEAD
     # Sends message with buttons in #bot-commands
     bot_commands = bot.get_channel(BOT_COMMANDS_ID)
     await bot_commands.send(
         f'Event **{scheduled_event.name}** successfully created. Would you like to upload a cover image before publishing the event to residence hall servers?',
         view=cover_view
-    ) 
+    )
+
     # Executes if 'Yes' button is clicked
     async def yes_callback(interaction: discord.Interaction):
         # Sends modal to get image URL from user
@@ -1213,52 +1206,8 @@
                 """**Error: Invalid URL.**
 Only direct image links are supported. Try again."""
             )
+
     # Executes if 'No' button is clicked
-=======
-    channel = bot.get_channel(BOT_COMMANDS_ID)
-    await channel.send(
-        f"Event **{scheduled_event.name}** successfully created. Would you like to upload a cover image before publishing the event to residence hall servers?",
-        view=cover_view,
-    )
-    # Executes if the user clicks the 'Yes' button to upload a cover photo
-    async def yes_callback(interaction: discord.Interaction):
-        # Sends a modal for entering the cover photo's URL and saves the image as a bytes object
-        url_modal = URLModal(title="Cover Image URL Entry")
-        await interaction.response.send_modal(url_modal)
-        await url_modal.wait()
-        cover_url = url_modal.url
-        # Adds the cover photo to the event if the URL is valid (starts with 'http')
-        if (cover_url.lower()).startswith("http"):
-            cover_bytes = urlopen(cover_url).read()
-            # Adds the cover photo to the event in the hub server
-            await scheduled_event.edit(cover=cover_bytes)
-            # Iterates through the residence hall servers, skipping the hub server
-            for guild in bot.guilds:
-                if guild.id == HUB_SERVER_ID:
-                    continue
-                # Clones the event without a cover photo, then edits the cover photo onto it
-                event_clone = await guild.create_scheduled_event(
-                    name=scheduled_event.name,
-                    description=scheduled_event.description,
-                    location=scheduled_event.location,
-                    start_time=scheduled_event.start_time,
-                    end_time=scheduled_event.end_time,
-                )
-                await event_clone.edit(cover=cover_bytes)
-            # Deletes the message with buttons and replaces it with a confirmation message
-            await interaction.delete_original_message()
-            await channel.send(
-                f"Event **{scheduled_event.name}** successfully created **with** cover image."
-            )
-        # Sends an error message and prompts the user to try again if the URL is invalid
-        else:
-            await channel.send(
-                """**Error: Invalid URL.**
-Only direct image links are supported. Try again."""
-            )
-
-    # Executes if the user clicks the 'No' button to skip uploading a cover photo
->>>>>>> c4268812
     async def no_callback(interaction: discord.Interaction):
         await interaction.response.defer()
         # Deletes message with buttons to avoid double-clicking
@@ -1269,7 +1218,6 @@
                 continue
             # Creates cloned event
             await guild.create_scheduled_event(
-<<<<<<< HEAD
                 name=scheduled_event.name, 
                 description=scheduled_event.description,
                 location=scheduled_event.location,
@@ -1280,39 +1228,20 @@
         await bot_commands.send(
             f'Event **{scheduled_event.name}** successfully created **without** cover image.'
         )
+    
     # Executes if 'Cancel Event' button is clicked
-=======
-                name=scheduled_event.name,
-                description=scheduled_event.description,
-                location=scheduled_event.location,
-                start_time=scheduled_event.start_time,
-                end_time=scheduled_event.end_time,
-            )
-        # Deletes the message with buttons and replaces it with a confirmation message
-        await interaction.delete_original_message()
-        await channel.send(
-            f"Event **{scheduled_event.name}** successfully created **without** cover image."
-        )
-
-    # Executes if the user clicks the 'Cancel Event' button to cancel the event before syncing
->>>>>>> c4268812
     async def cancel_callback(interaction: discord.Interaction):
         await interaction.response.defer()
         # Deletes message with buttons to avoid double-clicking
         await interaction.delete_original_message()
-<<<<<<< HEAD
         # Cancels event in hub server
         await scheduled_event.cancel()
         # Sends confirmation message in #bot-message
         await bot_commands.send(
             f'Event **{scheduled_event.name}** successfully canceled.'
         )
+    
     # Assigns an async method to each button
-=======
-        await channel.send(f"Event **{scheduled_event.name}** successfully canceled.")
-
-    # Assigns each button to a function
->>>>>>> c4268812
     image_check_yes.callback = yes_callback
     image_check_no.callback = no_callback
     image_check_cancel.callback = cancel_callback
@@ -1334,7 +1263,6 @@
             continue
         # Iterates through the events in the server
         for scheduled_event in guild.scheduled_events:
-<<<<<<< HEAD
             # Executes each time an event with the same name is found
             if scheduled_event.name == new_scheduled_event.name:
                 # Syncs edits to scheduled events
@@ -1381,30 +1309,6 @@
                         await scheduled_event.complete()
         await bot_commands.send(
             f'Event **{new_scheduled_event.name}** successfully completed.'
-=======
-            if (
-                scheduled_event.name == new_scheduled_event.name
-                and str(scheduled_event.status) == "ScheduledEventStatus.scheduled"
-            ):
-                # Starts the event if the hub event was manually started
-                if str(new_scheduled_event.status) == "ScheduledEventStatus.active":
-                    await scheduled_event.start()
-                # Updates the event with new information if the hub event is still scheduled
-                elif (
-                    str(new_scheduled_event.status) == "ScheduledEventStatus.scheduled"
-                ):
-                    await scheduled_event.edit(
-                        description=new_scheduled_event.description,
-                        location=new_scheduled_event.location,
-                        start_time=new_scheduled_event.start_time,
-                        end_time=new_scheduled_event.end_time,
-                    )
-    # Sends a confirmation message in #bot-commands
-    if str(new_scheduled_event.status) != "ScheduledEventStatus.canceled":
-        channel = bot.get_channel(BOT_COMMANDS_ID)
-        await channel.send(
-            f"Event **{new_scheduled_event.name}** successfully updated."
->>>>>>> c4268812
         )
 
 
@@ -1425,20 +1329,12 @@
             if scheduled_event.name == deleted_event.name:
                 if str(scheduled_event.status) == "ScheduledEventStatus.scheduled":
                     await scheduled_event.cancel()
-<<<<<<< HEAD
     # Sends confirmation message in #bot-commands
     bot_commands = bot.get_channel(BOT_COMMANDS_ID)
     await bot_commands.send(
         f'Event **{deleted_event.name}** successfully canceled.'
     )
-=======
-                elif str(scheduled_event.status) == "ScheduledEventStatus.active":
-                    await scheduled_event.complete()
-    # Sends a confirmation message in #bot-commands
-    channel = bot.get_channel(BOT_COMMANDS_ID)
-    await channel.send(f"Event **{deleted_event.name}** successfully canceled.")
-
->>>>>>> c4268812
+
 
 @bot.event
 async def on_member_join(member: discord.Member):
