import os
from sqlite3 import IntegrityError
import discord
import discord.ext
import orjson
import sqlalchemy
import requests
from sqlalchemy.orm import sessionmaker
import util.invites
from util.db import DbGuild, DbInvite, DbUser, Base


bot = discord.Bot(intents=discord.Intents.all())

# ------------------------------- INITIALIZATION -------------------------------

TOKEN = "default"  # In a production environment, replace this with the real token
DEBUG = False
VERSION = "#.#.#"
DATABASE_PATH = None
HUB_SERVER_ID = 996607138803748954
LONG_DELETE_TIME = 60.0
SHORT_DELETE_TIME = 15.0

# ------------------------------- DATABASE -------------------------------

with open("config.json", "r") as config:
    data = orjson.loads(config.read())

    # Extract mode. During development (and for any
    # contributors while they work) the mode should be set
    # in the config to "debug", which forces the token to be
    # acquired from an environment variable so that the token is NOT
    # pushed to the public repository. During production/deployment,
    # the mode should be set to "production", and the token will be placed
    # directly into the code.
    match str(data["mode"]).lower():
        case "debug":
            DEBUG = True
            TOKEN = os.getenv("PITTBOT_TOKEN")
        case "production":
            DEBUG = False

    # Version, so that it only has to be updated in one place.
    VERSION = data["version"]

    # A SQLite3 database will be used to track users and
    # and information that is needed about them persistently
    # (residence, email address, etc.)
    # This is a path to the database RELATIVE to THIS (bot.py) file.
    DATABASE_PATH = data["database_path"] or "dbs/test.db"

# Database initialization
db = sqlalchemy.create_engine(f"sqlite:///{DATABASE_PATH}")
# Database session init
Session = sessionmaker(bind=db)
session = Session()
# Create tables
Base.metadata.create_all(db)

# ------------------------------- GLOBAL VARIABLES  -------------------------------

# Guild to invites associativity
invites_cache = {}

# Invite codes to role objects associativity
invite_to_role = {}

# Associate each guild with its landing channel
guild_to_landing = {}

# This will not actually persistently associate every user with the guild they're in
# Rather, it will be used during verification to associate a verifying user
# with a guild, so that even if they are DMed verification rather
# than doing it in the server, we can still know what guild they're verifying for.
# A user CANNOT BE VERIFYING FOR MORE THAN ONE GUILD AT ONCE
user_to_guild = {}

# Cache of user IDs to their pitt email addresses
user_to_email = {}

# ------------------------------- CLASSES -------------------------------


class VerifyModal(discord.ui.Modal):
    def __init__(self, *args, **kwargs):
        super().__init__(*args, **kwargs)

        self.add_item(discord.ui.InputText(label="Pitt Email Address"))

    async def callback(self, interaction: discord.Interaction):
        user_to_email[interaction.user.id] = self.children[0].value
        if "@pitt.edu" in self.children[0].value:
            await interaction.response.send_message(
                f"Welcome {interaction.user.mention}! Thank you for verifying.",
                ephemeral=True,
            )
        else:
            await interaction.response.send_message(
<<<<<<< HEAD
                "Only @pitt.edu emails will be accepted. Please re-verify by typing `/verify` or pressing the button.",
                ephemeral=True,
=======
                "Only @pitt.edu emails will be accepted. Please retry by pressing the green button.",
                ephemeral=True
>>>>>>> b1c78f0f
            )

    async def on_timeout(self):
        self.stop()


class UnsetupConfirmation(discord.ui.Modal):
    def __init__(self, *args, **kwargs):
        super().__init__(*args, **kwargs)
        self.add_item(discord.ui.InputText(label="Type Yes to Confirm"))

    async def callback(self, interaction: discord.Interaction):
        if self.children[0].value.lower() == "yes":
            try:
                guild_obj = (
                    session.query(DbGuild).filter_by(ID=interaction.guild.id).one()
                )
            except Exception as ex:
                guild_obj = None

            if guild_obj:
                guild_obj.is_setup = False
                guild_obj.landing_channel_id = None
                guild_obj.ra_role_id = None
                session.merge(guild_obj)
                try:
                    session.commit()
                except Exception as ex:
                    await interaction.response.send_message(
                        "An unexpected database error occurred.", ephemeral=True
                    )
                    print(ex.with_traceback())
                    return
                else:
                    await interaction.response.send_message(
                        f"Setup status has been reset for guild with ID {interaction.guild.id}",
                        ephemeral=True,
                    )
            else:
                await interaction.response.send_message(
                    "The guild you are trying to reset does not exist.", ephemeral=True
                )
        else:
            await interaction.response.send_message(
                "Operation cancelled.", ephemeral=True
            )

    async def on_timeout(self):
        self.stop()


class VerifyView(discord.ui.View):
    @discord.ui.button(label="Verify", style=discord.ButtonStyle.green)
    async def verify_callback(self, button, interaction):
        await verify(interaction)


# ------------------------------- COMMANDS -------------------------------

# This has to, for some reason, stay here,
# or else the discord.ext module cannot load for the next command.
# One command without the .ext module loaded NEEDS to be registered
# before .ext can be loaded. Weird bug in discord.py/its forks, I guess.
@bot.slash_command(description="Verify yourself to start using ResLife servers!")
async def verify(ctx):
    # Verification will usually happen when a user joins a server with the bot.
    # However, in case something fails or the bot does not have permission to view
    # join events in a server, it is a good idea to have a slash command set up that
    # will allow a user to manually trigger the verification process themselves.

    try:
        author = ctx.author
    except AttributeError:
        author = ctx.user

    try:
        user = session.query(DbUser).filter_by(ID=author.id).one()
    except Exception as ex:
        user = None

    if user:
        if user.verified:
            await ctx.response.send_message(
                "You're already verified! Congrats 🎉", ephemeral=True
            )
            return

    if author.id in user_to_guild:
        # The verification was initialized on join
        guild = user_to_guild[author.id]
    elif ctx.guild:
        guild = ctx.guild
    else:
        await ctx.response.send_message(
<<<<<<< HEAD
            "We weren't able to figure out which server you were trying to verify for. Try `/verify` inside the server's `#verify` channel.",
            ephemeral=True,
=======
            "We weren't able to figure out which server you were trying to verify for. Press the green 'verify' button inside the server's `#verify` channel.",
            ephemeral=True
>>>>>>> b1c78f0f
        )

    member = discord.utils.get(guild.members, id=author.id)

    if not member:
        await ctx.response.send_message(
<<<<<<< HEAD
            f"It doesn't look like we could verify that you are in the server {guild.name}. Try `/verify` inside the server's `#verify` channel.",
            ephemeral=True,
=======
            f"It doesn't look like we could verify that you are in the server {guild.name}. Press the green 'verify' button inside the server's `#verify` channel.",
            ephemeral=True
>>>>>>> b1c78f0f
        )

    email = "default"

    modal = VerifyModal(title="Verification", timeout=60)

    await ctx.response.send_modal(modal)

    # You have to actually await on_timeout, so I'm not sure what to do if the timeout fails.
    await modal.wait()

    if member.id in user_to_email:
        email = user_to_email[member.id]
    else:
        # Fatal error, this should never happen.
        await ctx.followup.send(
<<<<<<< HEAD
            f"Your user ID {member.id} doesn't show up in our records! Please report this error.",
            ephemeral=True,
=======
            f"Your user ID {member.id} doesn't show up in our records! Please report this error to your RA with Error #404",
            ephemeral=True
>>>>>>> b1c78f0f
        )
        print(f"{user_to_email=}")
        email = "FAILED TO VERIFY"
        verified = False

    if "@pitt.edu" not in email:
        return

    # Set the user's nickname to their email address on successful verification
    nickname = email[: email.find("@pitt.edu")]
    await member.edit(nick=nickname)

    verified = True

    # This is a kind of janky method taken from this medium article:
    # https://medium.com/@tonite/finding-the-invite-code-a-user-used-to-join-your-discord-server-using-discord-py-5e3734b8f21f
    # Unfortunately, I cannot find a native API way to get the invite link used by a user. If you find one, please make a PR 😅

    # Invites before user joined
    old_invites = invites_cache[guild.id]

    # Invites after user joined
    invites_now = await guild.invites()

    for invite in old_invites:
        print(f"Checking {invite.code}")
        # O(n²), would love to make this faster
        if (
            invite.uses
            < util.invites.get_invite_from_code(invites_now, invite.code).uses
        ):

            # Who joined and with what link
            print(f"Member {member.name} Joined")
            print(f"Invite Code: {invite.code}")

            # Need to give the member the appropriate role
            if invite.code in invite_to_role:
                is_user_ra = False
                # If the invite code's use was previously zero, then we should actually give the user
                # the RA role, in addition to the RA X's community role.
                if invite.uses == 0:
                    # First use of invite
                    is_user_ra = True
                    await member.add_roles(
                        discord.utils.get(guild.roles, name="RA"),
                        reason=f"Member joined with first use of invite code {invite.code}",
                    )

                await member.add_roles(
                    invite_to_role[invite.code],
                    reason=f"Member joined with invite code {invite.code}",
                )

                await member.add_roles(
                        discord.utils.get(guild.roles, name="resident"),
                        reason=f"Member joined with {invite.code} after RA already set.",
                    )

                # Take user's ability to message verification channel away.
                await guild_to_landing[guild.id].set_permissions(
                    invite_to_role[invite.code],
                    read_messages=False,
                    send_messages=False,
                )

                # We should add user to database here
                new_member = DbUser(
                    ID=member.id,
                    username=member.name,
                    email=email,
                    verified=verified,
                    is_ra=is_user_ra,
                    community=invite_to_role[invite.code].name,
                )

                # Use merge instead of add to handle if the user is already found in the database.
                # Our use case may dictate that we actually want to cause an error here and
                # disallow users to verify a second time, but this poses a couple challenges
                # including if a user leaves the server and is re-invited.
                session.merge(new_member)
            else:
                # This is a pretty fatal error, and really shouldn't occur if everything has gone right up to here.
                print(f"{invite.code} not in invite_to_role:\n{invite_to_role=}")

            # Update cache
            invites_cache[guild.id] = invites_now

            # Short circuit out
            del user_to_email[member.id]
            del user_to_guild[member.id]
            session.commit()
            return


@bot.slash_command(
    description="Create categories based off of a hastebin/pastebin list of RA names."
)
@discord.guild_only()
@discord.ext.commands.has_permissions(manage_channels=True)
async def make_categories(ctx, link: str):
    # Defer a response to prevent the 3 second timeout gate from being closed.
    await ctx.defer()

    # If we actually are in a guild (this is a redundant check and can probably be
    # removed, figuring the @discord.guild_only() decorator is provided, but I figured
    # a graceful close just in case)
    if ctx.guild:
        guild = ctx.guild
        # Read the list of RAs from a RAW hastebin file. It is SIGNIFICANT that the
        # link is to a RAW hastebin, or it will not be parsed correctly.
        if "raw" not in link:
            await ctx.send_followup(
                "Uh oh! You need to send a `raw` hastebin link. Click the 'Just Text' button on hastebin to get one.",
                ephemeral=True,
            )
            return

        # Guard request in case of status code fail
        try:
            ras = util.invites.read_from_haste(link)
        except requests.RequestException:
            await ctx.send_followup(
                "The given link returned a failure status code when queried. Are you sure it's valid?",
                ephemeral=True,
            )
            return

        # Make the categories. This also makes their channels, the roles, and a text file
        # called 'ras-with-links.txt' that returns the list of RAs with the associated invite links.
        invite_role_dict = await util.invites.make_categories(
            guild, ras, guild_to_landing[guild.id]
        )
        if not invite_role_dict:
            await ctx.send_followp(
                "Failed to make invites. Check that a #verify channel exists.",
                ephemeral=True,
            )
            return

        # Update invite cache, important for on_member_join's functionality
        invites_cache[guild.id] = await guild.invites()

        # Iterate over the invites, adding the new role object
        # to our global dict if it was just created.
        for invite in invites_cache[guild.id]:
            if invite.code in invite_role_dict:
                invite_obj = DbInvite(
                    code=invite.code,
                    guild_id=guild.id,
                    role_id=invite_role_dict[invite.code].id,
                    uses=0,
                )
                session.merge(invite_obj)
                invite_to_role[invite.code] = invite_role_dict[invite.code]

        session.commit()
        # Upload the file containing the links and ra names as an attachment, so they
        # can be distributed to the RAs to share.
        await ctx.send_followup(file=discord.File("ras-with-links.txt"))
    else:
        await ctx.respond(
            "Sorry! This command has to be used in a guild context.", ephemeral=True
        )


@bot.slash_command(
    description="Manually begin initializing necessary information for the bot to work in this server."
)
@discord.guild_only()
@discord.ext.commands.has_permissions(administrator=True)
async def setup(ctx):
    # Need to find out how to automate this.
    # A good way is to make this run any time this bot joins a new guild,
    # which can be done when on_guild_join event is fired.
    # Also, adding persistence to guild_to_landing would be really cool.
    # To be entirely honest, I am not sure whether we really need a database
    # for the guild and invites at all yet, but figure we should be ready with
    # them for if we do. It seems like the guild and invite information can all easily be
    # grabbed from the discord cache.

    try:
        exists_guild = session.query(DbGuild).filter_by(ID=ctx.guild.id).one()
    except Exception as ex:
        exists_guild = None

    if exists_guild:
        if exists_guild.is_setup:
            await ctx.response.send_message(
                "This server has already been set up!", ephemeral=True
            )
            return

    # Track the landing channel (verify) of the server
    guild_to_landing[ctx.guild.id] = discord.utils.get(
        ctx.guild.channels, name="verify"
    )
    # print(f"{guild_to_landing=}")

    # Cache the invites for the guild as they currently stand (none should be present)
    invites_cache[ctx.guild.id] = await ctx.guild.invites()

    ra_role = discord.utils.get(ctx.guild.roles, name="RA")

    if not ra_role:
        try:
            ra_role = await ctx.guild.create_role(
                name="RA",
                hoist=True,
                permissions=discord.Permissions.advanced(),
                color=discord.Colour.red(),
            )
        except discord.Forbidden:
            await ctx.followup.send(
                "Attempted to create an RA role but do not have valid permissions.",
                ephemeral=True,
            )

    this_guild = DbGuild(
        ID=ctx.guild.id,
        is_setup=True,
        ra_role_id=ra_role.id,
        landing_channel_id=guild_to_landing[ctx.guild.id].id,
    )

    session.merge(this_guild)

    try:
        session.commit()
    except IntegrityError as int_exception:
        print("Attempting to merge an already existent guild into the database failed:")
        print(int_exception.with_traceback())

    # Create a view that will contain a button which can be used to initialize the verification process
    view = VerifyView(timeout=None)

    await guild_to_landing[ctx.guild.id].send("Click below to verify.", view=view)

    # Finished
    await ctx.respond("Setup finished.", ephemeral=True)


@bot.slash_command(
    name="unsetup",
    description="Reset a server's setup-status. Only use this if you know what you're doing.",
)
@discord.ext.commands.has_permissions(administrator=True)
async def unsetup(ctx):
    dialog = UnsetupConfirmation(title="Confirm Unsetup", timeout=60)

    await ctx.response.send_modal(dialog)


@bot.slash_command(
    description="Reset a user's email to a specific value using their ID"
)
@discord.ext.commands.has_permissions(administrator=True)
async def set_email(ctx, user_id, email):
    try:
        user = session.query(DbUser).filter_by(ID=user_id).one()
    except:
        user = None
        await ctx.respond(
            f"User ID did not return a database row: {user_id}", ephemeral=True
        )
        return

    user.email = email

    session.merge(user)
    try:
        session.commit()
    except Exception as ex:
        await ctx.respond(
            "An unexpected database error occurred. Attempting to print traceback.",
            ephemeral=True,
        )
        print(ex.with_traceback())
    else:
        await ctx.respond(
            f"User with ID {user_id} set email to {email}", ephemeral=True
        )


@bot.slash_command(
    description="Reset a user's email to a specific value using their ID"
)
@discord.guild_only()
@discord.ext.commands.has_permissions(administrator=True)
async def set_ra(ctx, user_id):
    try:
        user = session.query(DbUser).filter_by(ID=user_id).one()
    except:
        user = None
        await ctx.respond(
            f"User ID did not return a database row: {user_id}", ephemeral=True
        )
        return

    member = discord.utils.get(ctx.guild.members, id=user_id)
    if not member:
        await ctx.respond(
            f"I couldn't find a member with the id {user_id}.", ephemeral=True
        )
        return

    try:
        await member.add_roles(
            discord.utils.get(ctx.guild.roles, name="RA"),
            reason=f"Member was manually assigned RA position",
        )
    except discord.errors.Forbidden:
        await ctx.respond(
            "I don't have permission to modify this user's roles. Ensure that my bot role is higher on the role list than the user's highest role.",
            ephemeral=True,
        )

    user.is_ra = True

    session.merge(user)

    try:
        session.commit()
    except Exception as ex:
        await ctx.respond(
            "An unexpected database error occurred. Attempting to print traceback.",
            ephemeral=True,
        )
        print(ex.with_traceback())
    else:
        await ctx.respond(
            f"User with ID {user_id} set to RA in database", ephemeral=True
        )


@bot.slash_command(
    description="Look up a user's email with their Discord ID (this is NOT their username)."
)
@discord.ext.commands.has_permissions(administrator=True)
async def lookup(ctx, user_id):
    try:
        user = session.query(DbUser).filter_by(ID=user_id).one()
        embed = discord.Embed(title="Lookup Results", color=discord.Colour.green())
        embed.add_field(name="User ID", value=f"{user_id}", inline=False)
        embed.add_field(name="Username", value=f"{user.username}", inline=False)
        embed.add_field(name="Email", value=f"{user.email}", inline=False)
        embed.add_field(name="Community", value=f"{user.community}", inline=False)
        embed.add_field(name="Is RA?", value=f"{'Yes ✅' if user.is_ra else 'No ❌'}")
        embed.add_field(
            name="Verified?", value=f"{'Yes ✅' if user.verified else 'No ❌'}"
        )
    except Exception as ex:
        embed = discord.Embed(
            title="Lookup Failed",
            description="The user ID provided did not return a user.",
            color=discord.Colour.red(),
        )
        embed.add_field(name="User ID", value=f"{user_id}", inline=False)

    await ctx.respond(embed=embed)


# ------------------------------- EVENT HANDLERS -------------------------------


# Clones scheduled events to residence hall servers when created on the hub server
# Does NOT support cloning event cover photos
@bot.event
async def on_scheduled_event_create(scheduled_event):
    # Stops the bot from cloning events created on non-hub servers
    if (scheduled_event.guild).id != HUB_SERVER_ID:
        return
    # Iterates through the residence hall servers and copies the event to each one, skipping the hub server
    for guild in bot.guilds:
        if guild.id == HUB_SERVER_ID:
            continue
        await guild.create_scheduled_event(
            name=scheduled_event.name,
            description=scheduled_event.description,
            location=scheduled_event.location,
            start_time=scheduled_event.start_time,
            end_time=scheduled_event.end_time,
        )


# Syncs updates to scheduled events across residence hall servers
# Does NOT support editing the title ("topic") of the event
# If the title must be changed, delete the event and create a new one
@bot.event
async def on_scheduled_event_update(old_scheduled_event, new_scheduled_event):
    # Stops the bot from syncing edits initiated on non-hub servers
    if (new_scheduled_event.guild).id != HUB_SERVER_ID:
        return
    # Iterates through the residence hall servers, skipping the hub server
    for guild in bot.guilds:
        if guild.id == HUB_SERVER_ID:
            continue
        # Iterates through the events in each residence hall server to find and edit the correct one
        for scheduled_event in guild.scheduled_events:
            if scheduled_event.name == new_scheduled_event.name:
                await scheduled_event.edit(
                    description=new_scheduled_event.description,
                    location=new_scheduled_event.location,
                    start_time=new_scheduled_event.start_time,
                    end_time=new_scheduled_event.end_time,
                )


# Syncs scheduled event cancellation across residence hall servers
# Cancels all events with the same name as the canceled event
@bot.event
async def on_scheduled_event_delete(deleted_event):
    # Stops the bot from syncing cancellations initiated on non-hub servers
    if (deleted_event.guild).id != HUB_SERVER_ID:
        return
    # Iterates through the residence hall servers, skipping the hub server
    for guild in bot.guilds:
        if guild.id == HUB_SERVER_ID:
            continue
        # Iterates through the events in each residence hall server to find and delete the correct one
        for scheduled_event in guild.scheduled_events:
            if scheduled_event.name == deleted_event.name:
                await scheduled_event.delete()


@bot.event
async def on_member_join(member: discord.Member):
    # Need to figure out what invite the user joined with
    # in order to assign the correct roles.

    print(f"Member join event fired with {member.display_name}")

    # I'm thinking we should initiate verification here instead of
    # adding the roles, then the verify command does all of this code.

    # User is verifying for the guild they just joined
    user_to_guild[member.id] = member.guild

    # Create a dm channel between the bot and the user
    dm_channel = await member.create_dm()

    await dm_channel.send(
        content=f"Hey {member.name}! Welcome to {member.guild.name}. Before you get access to your ResLife community, we need you to verify yourself.\n\nTo do so, please see the verification channel in the server or type `/verify` and press enter.",
    )


@bot.event
async def on_guild_join(guild):
    # Automate call of setup

    # Track the landing channel (verify) of the server
    guild_to_landing[guild.id] = discord.utils.get(guild.channels, name="verify")
    # print(f"{guild_to_landing=}")

    # Cache the invites for the guild as they currently stand (none should be present)
    invites_cache[guild.id] = await guild.invites()

    ra_role = discord.utils.get(guild.roles, name="RA")

    if not ra_role:
        try:
            ra_role = await guild.create_role(
                name="RA",
                hoist=True,
                permissions=discord.Permissions.advanced(),
                color=discord.Colour.red(),
            )
        except discord.Forbidden:
            print(
                "Attempted to create an RA role on join but do not have valid permissions."
            )

    this_guild = DbGuild(
        ID=guild.id,
        is_setup=True,
        ra_role_id=ra_role.id,
        landing_channel_id=guild_to_landing[guild.id].id,
    )

    session.merge(this_guild)

    try:
        session.commit()
    except IntegrityError as int_exception:
        print("Attempting to merge an already existent guild into the database failed:")
        print(int_exception.with_traceback())

    # Create a view that will contain a button which can be used to initialize the verification process
    view = VerifyView(timeout=None)

    # Finished
    await guild_to_landing[guild.id].send(
        content="Click the button below to get verified!", view=view
    )


@bot.event
async def on_ready():
    # Build a default invite cache
    for guild in bot.guilds:
        try:
            invites_cache[guild.id] = await guild.invites()
            for invite in invites_cache[guild.id]:
                try:
                    invite_obj = (
                        session.query(DbInvite).filter_by(code=invite.code).one()
                    )
                except:
                    continue
                else:
                    if invite_obj:
                        invite_to_role[invite.code] = discord.utils.get(
                            guild.roles, id=invite_obj.role_id
                        )
            print(f"{invite_to_role=}")
        except discord.errors.Forbidden:
            continue

        # A little bit of a hack that prevents us from needing a database for guilds yet
        guild_to_landing[guild.id] = discord.utils.get(guild.channels, name="verify")

        # Create a view that will contain a button which can be used to initialize the verification process
        view = VerifyView(timeout=None)

        # Finished
        try:
            await guild_to_landing[guild.id].send(
                content="Click the button below to get verified!", view=view
            )
        except AttributeError:
            continue

    # print(f"{guild_to_landing=}")


if DEBUG:
    print(
        f"""Bootstrapping bot...
---------------------------------------
{VERSION=}
{DATABASE_PATH=}
---------------------------------------
Hello :)
"""
    )

bot.run(TOKEN)<|MERGE_RESOLUTION|>--- conflicted
+++ resolved
@@ -97,13 +97,8 @@
             )
         else:
             await interaction.response.send_message(
-<<<<<<< HEAD
-                "Only @pitt.edu emails will be accepted. Please re-verify by typing `/verify` or pressing the button.",
-                ephemeral=True,
-=======
                 "Only @pitt.edu emails will be accepted. Please retry by pressing the green button.",
                 ephemeral=True
->>>>>>> b1c78f0f
             )
 
     async def on_timeout(self):
@@ -198,26 +193,16 @@
         guild = ctx.guild
     else:
         await ctx.response.send_message(
-<<<<<<< HEAD
-            "We weren't able to figure out which server you were trying to verify for. Try `/verify` inside the server's `#verify` channel.",
-            ephemeral=True,
-=======
             "We weren't able to figure out which server you were trying to verify for. Press the green 'verify' button inside the server's `#verify` channel.",
             ephemeral=True
->>>>>>> b1c78f0f
         )
 
     member = discord.utils.get(guild.members, id=author.id)
 
     if not member:
         await ctx.response.send_message(
-<<<<<<< HEAD
-            f"It doesn't look like we could verify that you are in the server {guild.name}. Try `/verify` inside the server's `#verify` channel.",
-            ephemeral=True,
-=======
             f"It doesn't look like we could verify that you are in the server {guild.name}. Press the green 'verify' button inside the server's `#verify` channel.",
             ephemeral=True
->>>>>>> b1c78f0f
         )
 
     email = "default"
@@ -234,13 +219,8 @@
     else:
         # Fatal error, this should never happen.
         await ctx.followup.send(
-<<<<<<< HEAD
-            f"Your user ID {member.id} doesn't show up in our records! Please report this error.",
-            ephemeral=True,
-=======
             f"Your user ID {member.id} doesn't show up in our records! Please report this error to your RA with Error #404",
             ephemeral=True
->>>>>>> b1c78f0f
         )
         print(f"{user_to_email=}")
         email = "FAILED TO VERIFY"
